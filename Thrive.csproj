<?xml version="1.0" encoding="utf-8"?>
<Project ToolsVersion="4.0" DefaultTargets="Build" xmlns="http://schemas.microsoft.com/developer/msbuild/2003">
  <PropertyGroup>
    <Configuration Condition=" '$(Configuration)' == '' ">Tools</Configuration>
    <Platform Condition=" '$(Platform)' == '' ">AnyCPU</Platform>
    <ProjectGuid>{D38E3F51-1E8C-4F32-99B2-641320B0AC3C}</ProjectGuid>
    <OutputType>Library</OutputType>
    <OutputPath>.mono/temp/bin/$(Configuration)</OutputPath>
    <RootNamespace>Thrive</RootNamespace>
    <AssemblyName>Thrive</AssemblyName>
    <TargetFrameworkVersion>v4.7</TargetFrameworkVersion>
    <GodotProjectGeneratorVersion>1.0.7333.4679</GodotProjectGeneratorVersion>
    <BaseIntermediateOutputPath>.mono/temp/obj</BaseIntermediateOutputPath>
    <IntermediateOutputPath>$(BaseIntermediateOutputPath)/$(Configuration)</IntermediateOutputPath>
    <ApiConfiguration Condition=" '$(Configuration)' != 'Release' ">Debug</ApiConfiguration>
    <ApiConfiguration Condition=" '$(Configuration)' == 'Release' ">Release</ApiConfiguration>
    <TreatWarningsAsErrors>false</TreatWarningsAsErrors>
  </PropertyGroup>
  <PropertyGroup Condition=" '$(Configuration)|$(Platform)' == 'Debug|AnyCPU' ">
    <DebugSymbols>true</DebugSymbols>
    <DebugType>portable</DebugType>
    <Optimize>false</Optimize>
    <DefineConstants>$(GodotDefineConstants);GODOT;DEBUG;</DefineConstants>
    <ErrorReport>prompt</ErrorReport>
    <WarningLevel>4</WarningLevel>
    <ConsolePause>false</ConsolePause>
  </PropertyGroup>
  <PropertyGroup Condition=" '$(Configuration)|$(Platform)' == 'Release|AnyCPU' ">
    <DebugType>portable</DebugType>
    <Optimize>true</Optimize>
    <DefineConstants>$(GodotDefineConstants);GODOT;</DefineConstants>
    <ErrorReport>prompt</ErrorReport>
    <WarningLevel>4</WarningLevel>
    <ConsolePause>false</ConsolePause>
  </PropertyGroup>
  <PropertyGroup Condition=" '$(Configuration)|$(Platform)' == 'Tools|AnyCPU' ">
    <DebugSymbols>true</DebugSymbols>
    <DebugType>portable</DebugType>
    <Optimize>false</Optimize>
    <DefineConstants>$(GodotDefineConstants);GODOT;DEBUG;TOOLS;</DefineConstants>
    <ErrorReport>prompt</ErrorReport>
    <WarningLevel>4</WarningLevel>
    <ConsolePause>false</ConsolePause>
  </PropertyGroup>
  <ItemGroup>
    <Reference Include="GodotSharp">
      <HintPath>$(ProjectDir)/.mono/assemblies/$(ApiConfiguration)/GodotSharp.dll</HintPath>
      <Private>False</Private>
    </Reference>
    <Reference Include="GodotSharpEditor" Condition=" '$(Configuration)' == 'Tools' ">
      <HintPath>$(ProjectDir)/.mono/assemblies/$(ApiConfiguration)/GodotSharpEditor.dll</HintPath>
      <Private>False</Private>
    </Reference>
    <Reference Include="System" />
  </ItemGroup>
  <ItemGroup>
    <Compile Include="Properties\AssemblyInfo.cs" />
<<<<<<< HEAD
    <Compile Include="src\engine\FeatureInformation.cs" />
    <Compile Include="src\engine\GodotFileStream.cs" />
    <Compile Include="src\engine\SceneManager.cs" />
    <Compile Include="src\engine\ScreenShotTaker.cs" />
    <Compile Include="src\general\PathUtils.cs" />
=======
    <Compile Include="src\general\EasterEggMessages.cs" />
    <Compile Include="src\general\HelpTexts.cs" />
    <Compile Include="src\general\HelpScreen.cs" />
>>>>>>> e11241fd
    <Compile Include="src\gui_common\Cutscene.cs" />
    <Compile Include="src\gui_common\Fade.cs" />
    <Compile Include="src\gui_common\GUICommon.cs" />
    <Compile Include="src\gui_common\ITransition.cs" />
    <Compile Include="src\gui_common\MainMenu.cs" />
    <Compile Include="src\gui_common\QuickLoadHandler.cs" />
    <Compile Include="src\gui_common\TransitionManager.cs" />
    <Compile Include="src\gui_common\VersionNumber.cs" />
    <Compile Include="simulation_parameters\Constants.cs" />
    <Compile Include="src\engine\FPSCounter.cs" />
    <Compile Include="src\engine\ScreenFilter.cs" />
    <Compile Include="src\engine\FilterLoader.cs" />
    <Compile Include="src\engine\CursorLoader.cs" />
    <Compile Include="src\general\LoadingScreen.cs" />
    <Compile Include="src\general\OptionsMenu.cs" />
    <Compile Include="src\general\SceneDisplayer.cs" />
    <Compile Include="src\microbe_stage\AgentProjectile.cs" />
    <Compile Include="src\microbe_stage\BiomeConditions.cs" />
    <Compile Include="src\microbe_stage\ChunkConfiguration.cs" />
    <Compile Include="src\microbe_stage\CompoundCloudPlane.cs" />
    <Compile Include="src\microbe_stage\editor\MicrobeEditor.cs" />
    <Compile Include="src\microbe_stage\editor\MicrobeEditorGUI.cs" />
    <Compile Include="src\microbe_stage\editor\PatchMapDrawer.cs" />
    <Compile Include="src\microbe_stage\editor\PatchMapNode.cs" />
    <Compile Include="src\microbe_stage\EnvironmentalCompoundProperties.cs" />
    <Compile Include="src\microbe_stage\FloatingChunk.cs" />
    <Compile Include="src\microbe_stage\Membrane.cs" />
    <Compile Include="src\microbe_stage\Microbe.cs" />
    <Compile Include="src\microbe_stage\MicrobeCamera.cs" />
    <Compile Include="src\microbe_stage\MicrobeHUD.cs" />
    <Compile Include="src\microbe_stage\MicrobeStage.cs" />
    <Compile Include="src\microbe_stage\NucleusMesh.cs" />
    <Compile Include="src\microbe_stage\PlacedOrganelle.cs" />
    <Compile Include="src\microbe_stage\PlayerMicrobeInput.cs" />
    <Compile Include="src\microbe_stage\SpawnSystem.cs" />
    <Compile Include="GlobalSuppressions.cs" />
    <Compile Include="src\general\MathUtils.cs" />
    <Compile Include="src\microbe_stage\MembraneType.cs" />
    <Compile Include="simulation_parameters\SimulationParameters.cs" />
    <Compile Include="src\microbe_stage\Background.cs" />
    <Compile Include="src\microbe_stage\Biome.cs" />
    <Compile Include="simulation_parameters\InvalidRegistryDataException.cs" />
    <Compile Include="src\microbe_stage\BioProcess.cs" />
    <Compile Include="simulation_parameters\IRegistryType.cs" />
    <Compile Include="src\microbe_stage\Compound.cs" />
    <Compile Include="src\microbe_stage\NameGenerator.cs" />
    <Compile Include="src\microbe_stage\OrganelleDefinition.cs" />
    <Compile Include="src\general\Hex.cs" />
    <Compile Include="src\microbe_stage\IOrganelleComponentFactory.cs" />
    <Compile Include="src\microbe_stage\IOrganelleComponent.cs" />
    <Compile Include="src\microbe_stage\organelle_components\NucleusComponent.cs" />
    <Compile Include="src\microbe_stage\organelle_components\StorageComponent.cs" />
    <Compile Include="src\microbe_stage\organelle_components\AgentVacuoleComponent.cs" />
    <Compile Include="src\microbe_stage\organelle_components\MovementComponent.cs" />
    <Compile Include="src\microbe_stage\organelle_components\PilusComponent.cs" />
    <Compile Include="src\microbe_stage\TweakedProcess.cs" />
    <Compile Include="src\microbe_stage\CompoundBag.cs" />
    <Compile Include="src\microbe_stage\CompoundCloudSystem.cs" />
    <Compile Include="src\engine\TaskExecutor.cs" />
    <Compile Include="src\microbe_stage\FluidSystem.cs" />
    <Compile Include="src\general\PerlinNoise.cs" />
    <Compile Include="src\microbe_stage\ISpawner.cs" />
    <Compile Include="src\microbe_stage\ISpawned.cs" />
    <Compile Include="src\microbe_stage\Spawners.cs" />
    <Compile Include="src\engine\Settings.cs" />
    <Compile Include="src\general\Int3.cs" />
    <Compile Include="src\general\GameProperties.cs" />
    <Compile Include="src\microbe_stage\AgentProperties.cs" />
    <Compile Include="src\general\TimedLifeSystem.cs" />
    <Compile Include="src\general\ITimedLife.cs" />
    <Compile Include="src\general\IWorldEffect.cs" />
    <Compile Include="src\general\TimedWorldOperations.cs" />
    <Compile Include="src\general\Species.cs" />
    <Compile Include="src\microbe_stage\MicrobeSpecies.cs" />
    <Compile Include="src\general\GameWorld.cs" />
    <Compile Include="src\general\WorldGenerationSettings.cs" />
    <Compile Include="src\microbe_stage\OrganelleLayout.cs" />
    <Compile Include="src\microbe_stage\ProcessSystem.cs" />
    <Compile Include="src\microbe_stage\IProcessable.cs" />
    <Compile Include="src\microbe_stage\MicrobeAISystem.cs" />
    <Compile Include="src\microbe_stage\IMicrobeAI.cs" />
    <Compile Include="src\microbe_stage\Patch.cs" />
    <Compile Include="src\microbe_stage\PatchMap.cs" />
    <Compile Include="src\microbe_stage\PatchMapGenerator.cs" />
    <Compile Include="src\microbe_stage\PatchManager.cs" />
    <Compile Include="src\microbe_stage\OrganelleTemplate.cs" />
    <Compile Include="src\general\Int2.cs" />
    <Compile Include="src\microbe_stage\IPositionedOrganelle.cs" />
    <Compile Include="src\general\ListUtils.cs" />
    <Compile Include="src\general\ActionHistory.cs" />
    <Compile Include="src\general\ReversableAction.cs" />
    <Compile Include="src\general\Mutations.cs" />
    <Compile Include="src\microbe_stage\ProcessSpeedInformation.cs" />
    <Compile Include="src\microbe_stage\OrganelleEfficiency.cs" />
    <Compile Include="src\microbe_stage\EnergyBalanceInfo.cs" />
    <Compile Include="src\general\RandomUtils.cs" />
    <Compile Include="src\microbe_stage\organelle_components\ExternallyPositionedComponent.cs" />
    <Compile Include="src\general\DictionaryUtils.cs" />
    <Compile Include="src\auto-evo\AutoEvo.cs" />
    <Compile Include="src\auto-evo\AutoEvoRun.cs" />
    <Compile Include="src\auto-evo\IRunStep.cs" />
    <Compile Include="src\auto-evo\RunResults.cs" />
    <Compile Include="src\auto-evo\RunParameters.cs" />
    <Compile Include="src\auto-evo\steps\LambdaStep.cs" />
    <Compile Include="src\auto-evo\steps\FindBestMutation.cs" />
    <Compile Include="src\auto-evo\steps\FindBestMigration.cs" />
    <Compile Include="src\auto-evo\steps\CalculatePopulation.cs" />
    <Compile Include="src\auto-evo\SpeciesMigration.cs" />
    <Compile Include="src\auto-evo\simulation\SimulationConfiguration.cs" />
    <Compile Include="src\auto-evo\simulation\PopulationSimulation.cs" />
    <Compile Include="src\auto-evo\steps\VariantTryingStep.cs" />
    <Compile Include="src\auto-evo\ExternalEffect.cs" />
    <Compile Include="src\general\Jukebox.cs" />
    <Compile Include="src\general\MusicCategory.cs" />
    <Compile Include="src\microbe_stage\MicrobeAI.cs" />
    <Compile Include="src\microbe_stage\MicrobeAICommonData.cs" />
    <Compile Include="src\saving\FileHelpers.cs" />
    <Compile Include="src\saving\ILoadableGameState.cs" />
    <Compile Include="src\saving\ISaveApplyable.cs" />
    <Compile Include="src\saving\ISaveContext.cs" />
    <Compile Include="src\saving\ISaveLoadable.cs" />
    <Compile Include="src\saving\Save.cs" />
    <Compile Include="src\saving\SaveApplyHelper.cs" />
    <Compile Include="src\saving\SaveFileInfo.cs" />
    <Compile Include="src\saving\MainGameState.cs" />
    <Compile Include="src\saving\SaveLoadable.cs" />
    <Compile Include="src\saving\SaveContext.cs" />
    <Compile Include="src\saving\SaveHelper.cs" />
    <Compile Include="src\saving\SaveManager.cs" />
    <Compile Include="src\saving\serializers\Base64BinaryConverter.cs" />
    <Compile Include="src\saving\serializers\BaseNodeConverter.cs" />
    <Compile Include="src\saving\serializers\CompoundBagConverter.cs" />
    <Compile Include="src\saving\serializers\CompoundCloudPlaneConverter.cs" />
    <Compile Include="src\saving\serializers\DynamicDeserializeObjectConverter.cs" />
    <Compile Include="src\saving\serializers\GodotColorConverter.cs" />
    <Compile Include="src\saving\serializers\GodotBasisConverter.cs" />
    <Compile Include="src\saving\serializers\NodeConverter.cs" />
    <Compile Include="src\saving\serializers\NodeGroupSaveHelper.cs" />
    <Compile Include="src\saving\serializers\PackedSceneConverter.cs" />
    <Compile Include="src\saving\serializers\PropertyInfoUtils.cs" />
    <Compile Include="src\saving\serializers\ReferenceResolver.cs" />
    <Compile Include="src\saving\serializers\RegistryTypeConverter.cs" />
    <Compile Include="src\saving\serializers\RegistryTypeStringConverter.cs" />
    <Compile Include="src\saving\serializers\SerializationBinder.cs" />
    <Compile Include="src\saving\serializers\SingleTypeConverter.cs" />
    <Compile Include="src\saving\serializers\SystemVector4ArrayConverter.cs" />
    <Compile Include="src\saving\serializers\ThriveJsonConverter.cs" />
    <Compile Include="src\saving\serializers\ThriveTypeConverter.cs" />
    <Compile Include="src\saving\TemporaryLoadedNodeDeleter.cs" />
  </ItemGroup>
  <ItemGroup>
    <None Include="StyleCop.ruleset" />
    <None Include="stylecop.json" />
  </ItemGroup>
  <ItemGroup>
    <Folder Include="shaders\" />
    <Folder Include="src\microbe_stage\organelle_components\" />
    <Folder Include="src\auto-evo\steps\" />
    <Folder Include="src\auto-evo\simulation\" />
  </ItemGroup>
  <Import Project="$(MSBuildBinPath)\Microsoft.CSharp.targets" />
  <ItemGroup>
    <PackageReference Include="Newtonsoft.Json">
      <Version>12.0.3</Version>
    </PackageReference>
    <PackageReference Include="System.Numerics.Vectors">
      <Version>4.5.0</Version>
    </PackageReference>
    <PackageReference Include="SharpZipLib">
      <Version>1.2.0</Version>
    </PackageReference>
  </ItemGroup>
</Project><|MERGE_RESOLUTION|>--- conflicted
+++ resolved
@@ -55,17 +55,14 @@
   </ItemGroup>
   <ItemGroup>
     <Compile Include="Properties\AssemblyInfo.cs" />
-<<<<<<< HEAD
     <Compile Include="src\engine\FeatureInformation.cs" />
     <Compile Include="src\engine\GodotFileStream.cs" />
     <Compile Include="src\engine\SceneManager.cs" />
     <Compile Include="src\engine\ScreenShotTaker.cs" />
     <Compile Include="src\general\PathUtils.cs" />
-=======
     <Compile Include="src\general\EasterEggMessages.cs" />
     <Compile Include="src\general\HelpTexts.cs" />
     <Compile Include="src\general\HelpScreen.cs" />
->>>>>>> e11241fd
     <Compile Include="src\gui_common\Cutscene.cs" />
     <Compile Include="src\gui_common\Fade.cs" />
     <Compile Include="src\gui_common\GUICommon.cs" />
