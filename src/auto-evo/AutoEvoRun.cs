--- conflicted
+++ resolved
@@ -226,11 +226,7 @@
 
                 try
                 {
-<<<<<<< HEAD
-                    int currentPop = results.GetPopulationInPatch(entry.Species, patch);
-=======
                     long currentPop = results.GetPopulationInPatch(entry.Species, currentPatch);
->>>>>>> 790dc905
 
                     results.AddPopulationResultForSpecies(
                         entry.Species, patch, (int)(currentPop * entry.Coefficient) + entry.Constant);
