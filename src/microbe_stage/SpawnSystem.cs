--- conflicted
+++ resolved
@@ -485,14 +485,14 @@
                 continue;
             }
 
-<<<<<<< HEAD
+            /*
             // Global position must be used here as otherwise colony members are despawned
             // TODO: check if it would be better to remove the spawned group tag from colony members (and add it back
             // when leaving the colony) or this could only get direct descendants of the world root and ignore nested
             // nodes in the spawned group
             var entityPosition = ((Spatial)entity).GlobalTransform.origin;
-            var squaredDistance = (playerPosition - entityPosition).LengthSquared();
-=======
+            var squaredDistance = (playerPosition - entityPosition).LengthSquared();MERGE*/
+
             var entityPosition = ((Spatial)entity).Translation;
 
             int playerGridX = (int)playerPosition.x / spawnGridSize;
@@ -502,7 +502,6 @@
             float maxSpawnX = (playerGridX + Constants.SPAWN_GRID_WIDTH + 1) * spawnGridSize;
             float minSpawnZ = (playerGridZ - Constants.SPAWN_GRID_WIDTH) * spawnGridSize;
             float maxSpawnZ = (playerGridZ + Constants.SPAWN_GRID_WIDTH + 1) * spawnGridSize;
->>>>>>> c966f426
 
             // If the entity is too far away from the player, despawn it.
             if (entityPosition.x < minSpawnX || entityPosition.x > maxSpawnX ||
