--- conflicted
+++ resolved
@@ -278,11 +278,7 @@
             Vector3 displacement = new Vector3(distanceX, 0, distanceZ);
             Compound compound = BagPop();
 
-<<<<<<< HEAD
             SpawnHelpers.SpawnCloud(cloudSpawner.GetCloudSystem(),
-=======
-            SpawnHelpers.SpawnCloud(cloudSpawner.GetCloudSystem(), 
->>>>>>> 296e3e33
             playerPosition + displacement, compound, compoundAmounts[compound] );
         }
     }
@@ -333,11 +329,7 @@
         return displacement;
     }
 
-<<<<<<< HEAD
     private void SpawnEntities(Vector3 playerPosition, Vector3 playerRotation,
-=======
-    private void SpawnEntities(Vector3 playerPosition, Vector3 playerRotation, 
->>>>>>> 296e3e33
         int existing, int spawnsLeftThisFrame)
     {
         // If  there are already too many entities, don't spawn more (genClouds does not spawn entities)
@@ -408,7 +400,6 @@
     private void SpawnCloud(Vector3 playerPosition, Vector3 playerRotation)
     {
         if (cloudSpawner != null)
-<<<<<<< HEAD
         {
             float minRadiusSqr = cloudSpawner.MinSpawnRadiusSqr;
             float maxRadiusSqr = cloudSpawner.SpawnRadiusSqr;
@@ -426,25 +417,6 @@
             SpawnHelpers.SpawnCloud(cloudSpawner.GetCloudSystem(),
                 playerPosition + displacement, compound, compoundAmounts[compound] );
         }
-=======
-            {
-                float minRadiusSqr = cloudSpawner.MinSpawnRadiusSqr;
-                float maxRadiusSqr = cloudSpawner.SpawnRadiusSqr;
-
-                float squaredDistance = random.NextFloat() * (maxRadiusSqr - minRadiusSqr) + minRadiusSqr;
-                float displacementRotation = WeightedRandomRotation(playerRotation.y);
-                float displacementDistance = (float)Math.Sqrt(squaredDistance);
-
-                float distanceX = Mathf.Sin(displacementRotation) * displacementDistance;
-                float distanceZ = Mathf.Cos(displacementRotation) * displacementDistance;
-
-                Vector3 displacement = new Vector3(distanceX, 0, distanceZ);
-                Compound compound = BagPop();
-
-                SpawnHelpers.SpawnCloud(cloudSpawner.GetCloudSystem(),
-                    playerPosition + displacement, compound, compoundAmounts[compound] );
-            }
->>>>>>> 296e3e33
     }
 
     /// <summary>
