--- conflicted
+++ resolved
@@ -628,32 +628,18 @@
 
     public void UpdateSize(int size)
     {
-<<<<<<< HEAD
-        sizeLabel.Text = TranslationServer.Translate("SIZE") + " " +
-            size.ToString(CultureInfo.CurrentCulture);
-=======
         sizeLabel.Text = size.ToString(CultureInfo.CurrentCulture);
 
         UpdateCellStatsIndicators();
->>>>>>> 15b9337e
     }
 
     public void UpdateGeneration(int generation)
     {
-<<<<<<< HEAD
-        generationLabel.Text = TranslationServer.Translate("GENERATION") + " " +
-            generation.ToString(CultureInfo.CurrentCulture);
-=======
         generationLabel.Text = generation.ToString(CultureInfo.CurrentCulture);
->>>>>>> 15b9337e
     }
 
     public void UpdateSpeed(float speed)
     {
-<<<<<<< HEAD
-        speedLabel.Text = TranslationServer.Translate("SPEED") + " " +
-            string.Format(CultureInfo.CurrentCulture, "{0:F1}", speed);
-=======
         speedLabel.Text = string.Format(CultureInfo.CurrentCulture, "{0:F1}", speed);
 
         UpdateCellStatsIndicators();
@@ -664,7 +650,6 @@
         hpLabel.Text = hp.ToString(CultureInfo.CurrentCulture);
 
         UpdateCellStatsIndicators();
->>>>>>> 15b9337e
     }
 
     public void UpdateEnergyBalance(EnergyBalanceInfo energyBalance)
@@ -1277,122 +1262,12 @@
         }
         else if (editor.MicrobeHexSize < initialCellSize)
         {
-<<<<<<< HEAD
-            var noProcesslabel = new Label();
-            noProcesslabel.Text = TranslationServer.Translate("NO_PROCESSES");
-            targetElement.AddChild(noProcesslabel);
-            return;
-=======
             sizeIndicator.Texture = DecreaseIcon;
->>>>>>> 15b9337e
-        }
-        else
-        {
-<<<<<<< HEAD
-            var processContainer = new VBoxContainer();
-            targetElement.AddChild(processContainer);
-
-            var processTitle = new Label();
-            processTitle.AddColorOverride("font_color", new Color(1.0f, 0.84f, 0.0f));
-            processTitle.Text = process.Process.GetName();
-            processContainer.AddChild(processTitle);
-
-            var processBody = new HBoxContainer();
-
-            bool usePlus;
-
-            if (process.OtherInputs.Count == 0)
-            {
-                // Just environmental stuff
-                usePlus = true;
-            }
-            else
-            {
-                // Something turns into something else, uses the arrow notation
-                usePlus = false;
-
-                // Show the inputs
-                // TODO: add commas or maybe pluses for multiple inputs
-                foreach (var key in process.OtherInputs.Keys)
-                {
-                    var inputCompound = process.OtherInputs[key];
-
-                    var amountLabel = new Label();
-                    amountLabel.Text = Math.Round(inputCompound.Amount, 3) + " ";
-                    processBody.AddChild(amountLabel);
-                    processBody.AddChild(GUICommon.Instance.CreateCompoundIcon(inputCompound.Compound.GetName()));
-                }
-
-                // And the arrow
-                var arrow = new TextureRect();
-                arrow.Expand = true;
-                arrow.RectMinSize = new Vector2(20, 20);
-                arrow.Texture = GD.Load<Texture>("res://assets/textures/gui/bevel/WhiteArrow.png");
-                processBody.AddChild(arrow);
-            }
-
-            // Outputs of the process. It's assumed that every process has outputs
-            foreach (var key in process.Outputs.Keys)
-            {
-                var outputCompound = process.Outputs[key];
-
-                var amountLabel = new Label();
-
-                var stringBuilder = new StringBuilder(string.Empty, 150);
-
-                // Changes process title and process# to red if process has 0 output
-                if (outputCompound.Amount == 0)
-                {
-                    processTitle.AddColorOverride("font_color", new Color(1.0f, 0.1f, 0.1f));
-                    amountLabel.AddColorOverride("font_color", new Color(1.0f, 0.1f, 0.1f));
-                }
-
-                if (usePlus)
-                {
-                    stringBuilder.Append(outputCompound.Amount >= 0 ? "+" : string.Empty);
-                }
-
-                stringBuilder.Append(Math.Round(outputCompound.Amount, 3) + " ");
-
-                amountLabel.Text = stringBuilder.ToString();
-
-                processBody.AddChild(amountLabel);
-                processBody.AddChild(GUICommon.Instance.CreateCompoundIcon(outputCompound.Compound.GetName()));
-            }
-
-            var perSecondLabel = new Label();
-            perSecondLabel.Text = TranslationServer.Translate("PER_SECOND");
-
-            processBody.AddChild(perSecondLabel);
-
-            // Environment conditions
-            if (process.EnvironmentInputs.Count > 0)
-            {
-                var atSymbol = new Label();
-
-                atSymbol.Text = "@";
-                atSymbol.RectMinSize = new Vector2(30, 20);
-                atSymbol.Align = Label.AlignEnum.Center;
-                processBody.AddChild(atSymbol);
-
-                var first = true;
-
-                foreach (var key in process.EnvironmentInputs.Keys)
-                {
-                    if (!first)
-                    {
-                        var commaLabel = new Label();
-                        commaLabel.Text = ", ";
-                        processBody.AddChild(commaLabel);
-                    }
-
-                    first = false;
-
-                    var environmentCompound = process.EnvironmentInputs[key];
-=======
+        }
+        else
+        {
             sizeIndicator.Hide();
         }
->>>>>>> 15b9337e
 
         speedIndicator.Show();
 
@@ -1409,15 +1284,7 @@
             speedIndicator.Hide();
         }
 
-<<<<<<< HEAD
-                    processBody.AddChild(percentageLabel);
-                    processBody.AddChild(
-                        GUICommon.Instance.CreateCompoundIcon(environmentCompound.Compound.GetName()));
-                }
-            }
-=======
         hpIndicator.Show();
->>>>>>> 15b9337e
 
         if (editor.CalculateHitpoints() > initialCellHp)
         {
@@ -1617,17 +1484,8 @@
             TranslationServer.Translate("VALUE_LUX"),
             patch.Biome.Compounds[sunlight].Dissolved * 100);
         patchOxygen.Text = (patch.Biome.Compounds[oxygen].Dissolved * 100) + "%";
-<<<<<<< HEAD
-        patchNitrogen.Text = string.Format(CultureInfo.CurrentCulture,
-            TranslationServer.Translate("VALUE_PPM"),
-            patch.Biome.Compounds[nitrogen].Dissolved * 100);
-        patchCO2.Text = string.Format(CultureInfo.CurrentCulture,
-            TranslationServer.Translate("VALUE_PPM"),
-            patch.Biome.Compounds[carbondioxide].Dissolved * 100);
-=======
         patchNitrogen.Text = (patch.Biome.Compounds[nitrogen].Dissolved * 100) + "%";
         patchCO2.Text = (patch.Biome.Compounds[carbondioxide].Dissolved * 100) + "%";
->>>>>>> 15b9337e
 
         // Compounds
         patchHydrogenSulfide.Text = Math.Round(patch.Biome.Compounds[hydrogensulfide].Density *
@@ -1653,32 +1511,13 @@
 
         foreach (var species in patch.SpeciesInPatch.Keys)
         {
-<<<<<<< HEAD
-            var speciesLabel = new Label
-            {
-                // {0} with population: {1}
-                Text = string.Format(CultureInfo.CurrentCulture,
-                    TranslationServer.Translate("WITH_POPULATION"), species.FormattedName,
-                    patch.GetSpeciesPopulation(species)),
-            };
-            speciesList.AddChild(speciesLabel);
-
-            // Yes, apparently this has to be done so that the rect size is updated immediately
-            speciesList.RectSize = speciesList.RectSize;
-
-            if (speciesListIsHidden)
-            {
-                // Adjust the species list's clipping area's "height" value
-                var clip = speciesList.GetParent<MarginContainer>();
-                clip.AddConstantOverride("margin_top", -(int)speciesList.RectSize.y);
-            }
-=======
             var speciesLabel = new Label();
             speciesLabel.SizeFlagsHorizontal = (int)Control.SizeFlags.ExpandFill;
             speciesLabel.Autowrap = true;
-            speciesLabel.Text = species.FormattedName + " with population: " + patch.GetSpeciesPopulation(species);
+            speciesLabel.Text = string.Format(CultureInfo.CurrentCulture,
+                                    TranslationServer.Translate("WITH_POPULATION"), species.FormattedName,
+                                    patch.GetSpeciesPopulation(species)),
             speciesListBox.AddItem(speciesLabel);
->>>>>>> 15b9337e
         }
 
         // Enable move to patch button if this is a valid move
