--- conflicted
+++ resolved
@@ -623,15 +623,14 @@
 
         var position = Translation + (direction * ejectionDistance);
 
-<<<<<<< HEAD
+        /*
         SpawnHelpers.SpawnAgent(props, 10.0f, Constants.EMITTED_AGENT_LIFETIME,
             position, direction, GetStageAsParent(),
-            SpawnHelpers.LoadAgentScene(), this);
-=======
+            SpawnHelpers.LoadAgentScene(), this);MERGE*/
+
         MicrobeSpawner.SpawnAgent(props, 10.0f, Constants.EMITTED_AGENT_LIFETIME,
             position, direction, GetParent(),
             AgentProjectile.LoadAgentScene(), this);
->>>>>>> c966f426
 
         PlaySoundEffect("res://assets/sounds/soundeffects/microbe-release-toxin.ogg");
     }
@@ -829,13 +828,8 @@
                 var direction = new Vector3(random.Next(0.0f, 1.0f) * 2 - 1,
                     0, random.Next(0.0f, 1.0f) * 2 - 1);
 
-<<<<<<< HEAD
-                SpawnHelpers.SpawnAgent(props, 10.0f, Constants.EMITTED_AGENT_LIFETIME,
-                    Translation, direction, GetStageAsParent(),
-=======
                 MicrobeSpawner.SpawnAgent(props, 10.0f, Constants.EMITTED_AGENT_LIFETIME,
                     Translation, direction, GetParent(),
->>>>>>> c966f426
                     agentScene, this);
 
                 amount -= Constants.MINIMUM_AGENT_EMISSION_AMOUNT;
@@ -939,11 +933,8 @@
             chunkType.Meshes.Add(sceneToUse);
 
             // Finally spawn a chunk with the settings
-<<<<<<< HEAD
-            SpawnHelpers.SpawnChunk(chunkType, Translation + positionAdded, GetStageAsParent(),
-=======
+            //SpawnHelpers.SpawnChunk(chunkType, Translation + positionAdded, GetStageAsParent(), //MERGE
             ChunkSpawner.Spawn(chunkType, Translation + positionAdded, GetParent(),
->>>>>>> c966f426
                 chunkScene, cloudSystem, random);
         }
 
