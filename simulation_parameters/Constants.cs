﻿using System;
using System.Reflection;
using Godot;
using Newtonsoft.Json;

/// <summary>
///   Holds some constants that must be kept constant after first setting
/// </summary>
public static class Constants
{
    /// <summary>
    ///   How long the player stays dead before respawning
    /// </summary>
    public const float PLAYER_RESPAWN_TIME = 5.0f;

    // Variance in the player position when respawning
    public const float MIN_SPAWN_DISTANCE = -5000.0f;
    public const float MAX_SPAWN_DISTANCE = 5000.0f;

    /// <summary>
    ///   The (default) size of the hexagons, used in
    ///   calculations. Don't change this.
    /// </summary>
    public const float DEFAULT_HEX_SIZE = 0.75f;

    /// <summary>
    ///   Don't change this, so much stuff will break
    /// </summary>
    public const int CLOUDS_IN_ONE = 4;

    public const int CLOUD_SQUARES_PER_SIDE = 3;
    public const int CLOUD_EDGE_WIDTH = 2;

    // NOTE: these 4 constants need to match what is setup in CompoundCloudPlane.tscn
    public const int CLOUD_WIDTH = 300;
    public const int CLOUD_X_EXTENT = CLOUD_WIDTH * 2;
    public const int CLOUD_HEIGHT = 300;

    // This is cloud local Y not world Y
    public const int CLOUD_Y_EXTENT = CLOUD_HEIGHT * 2;

    public const float CLOUD_Y_COORDINATE = 0;

    public const float CLOUD_DIFFUSION_RATE = 0.007f;

    // Should be the same as its counterpart in shaders/CompoundCloudPlane.shader
    public const float CLOUD_MAX_INTENSITY_SHOWN = 1000;

<<<<<<< HEAD
    // Should be the same as its counterpart in shaders/CompoundCloudPlane.shader
    public const float CLOUD_NOISE_UV_OFFSET_MULTIPLIER = 2.5f;
=======
    // Length of wanderer microbe spawn cycle in seconds.
    public const float WANDERER_SPAWN_RATE = 60.0f;

    public const int SPAWN_DENSITY_MULTIPLIER = 400000;

    public const int SPAWN_GRID_SIZE = 100;
    public const int SPAWN_GRID_HALFSIZE = SPAWN_GRID_SIZE / 2;

    public const int SPAWN_EVENT_MIN = 10;
    public const int SPAWN_EVENT_MAX = 15;

    public const int SPAWN_GRID_WIDTH = 2;

    public const float DESPAWN_ITEM_RADIUS = 170;
    public const float DESPAWN_ITEM_RADIUS_SQR = DESPAWN_ITEM_RADIUS * DESPAWN_ITEM_RADIUS;
    public const float SPAWN_WANDERER_RADIUS = (int)(0.95 * DESPAWN_ITEM_RADIUS);

    public const float STARTING_SPAWN_DENSITY = 70000.0f;
    public const float MAX_SPAWN_DENSITY = 20000.0f;

    public const int MAX_SPAWNS_PER_FRAME = 2;
    public const int MAX_DESPAWNS_PER_FRAME = 2;
>>>>>>> c966f426

    public const int MEMBRANE_RESOLUTION = 10;

    /// <summary>
    ///   BASE MOVEMENT ATP cost. Cancels out a little bit more then one cytoplasm's glycolysis
    /// </summary>
    /// <remarks>
    ///   this is applied *per* hex
    /// </remarks>
    public const float BASE_MOVEMENT_ATP_COST = 1.0f;

    public const float FLAGELLA_ENERGY_COST = 7.1f;

    public const float FLAGELLA_BASE_FORCE = 75.7f;

    /// <summary>
    ///   Used for energy balance calculations
    /// </summary>
    public const string FLAGELLA_COMPONENT_NAME = "movement";

    public const float CELL_BASE_THRUST = 50.6f;

    public const int PROCESS_OBJECTS_PER_TASK = 50;

    /// <summary>
    ///   The maximum force that can be applied by currents in the fluid system
    /// </summary>
    public const float MAX_FORCE_APPLIED_BY_CURRENTS = 0.0525f;

    /// <summary>
    ///   How often the microbe AI processes each microbe
    /// </summary>
    public const float MICROBE_AI_THINK_INTERVAL = 0.3f;

    public const int MICROBE_AI_OBJECTS_PER_TASK = 15;

    public const int INITIAL_SPECIES_POPULATION = 100;

    public const int INITIAL_FREEBUILD_POPULATION_VARIANCE_MIN = 0;
    public const int INITIAL_FREEBUILD_POPULATION_VARIANCE_MAX = 400;

    // Right now these are used for species split from the player
    public const int INITIAL_SPLIT_POPULATION_MIN = 600;
    public const int INITIAL_SPLIT_POPULATION_MAX = 2000;

    /// <summary>
    ///   Max number of concurrent audio players that may be spawned per entity.
    /// </summary>
    public const int MAX_CONCURRENT_SOUNDS_PER_ENTITY = 10;

    /// <summary>
    ///   Controls with how much force agents are fired
    /// </summary>
    public const float AGENT_EMISSION_IMPULSE_STRENGTH = 20.0f;

    public const float OXYTOXY_DAMAGE = 10.0f;

    /// <summary>
    ///   Delay when a toxin hits or expires until it is destroyed. This is used to give some time for the effect to
    ///   fade so this must always be at least as long as how long the despawn effect takes visually
    /// </summary>
    public const float PROJECTILE_DESPAWN_DELAY = 3;

    public const float AGENT_EMISSION_DISTANCE_OFFSET = 0.5f;

    public const float EMITTED_AGENT_LIFETIME = 5.0f;

    public const int MAX_EMITTED_AGENTS_ON_DEATH = 5;

    /// <summary>
    ///   Percentage of the compounds that compose the organelle
    ///   released upon death (between 0.0 and 1.0).
    /// </summary>
    public const float COMPOUND_MAKEUP_RELEASE_PERCENTAGE = 0.9f;

    public const float COMPOUND_RELEASE_PERCENTAGE = 0.9f;

    /// <summary>
    ///   Base mass all microbes have on top of their organelle masses
    /// </summary>
    public const float MICROBE_BASE_MASS = 0.7f;

    /// <summary>
    ///   Cooldown between agent emissions, in seconds.
    /// </summary>
    public const float AGENT_EMISSION_COOLDOWN = 2.0f;

    /// <summary>
    ///   The minimum amount of oxytoxy (or any agent) needed to be able to shoot.
    /// </summary>
    public const float MINIMUM_AGENT_EMISSION_AMOUNT = 1;

    /// <summary>
    ///   The time (in seconds) it takes a cloud being absorbed to halve its compounds.
    /// </summary>
    public const float CLOUD_ABSORPTION_HALF_LIFE = 0.02291666666f;

    /// <summary>
    ///   How much of a compound is actually given to a cell when absorbed
    /// </summary>
    public const float ABSORPTION_RATIO = 0.0000125f;

    /// <summary>
    ///   Should be greater than ABSORPTION_RATIO
    /// </summary>
    public const float SKIP_TRYING_TO_ABSORB_RATIO = 0.0002f;

    /// <summary>
    ///   How much compounds a cell can vent per second
    /// </summary>
    public const float COMPOUNDS_TO_VENT_PER_SECOND = 5.0f;

    public const float CHUNK_VENT_COMPOUND_MULTIPLIER = 3000.0f;

    public const float MICROBE_VENT_COMPOUND_MULTIPLIER = 10000.0f;

    public const float FLOATING_CHUNKS_DISSOLVE_SPEED = 0.3f;

    public const int DESPAWNING_CHUNK_LIFETIME = 150;

    public const float MEMBRANE_DISSOLVE_SPEED = 0.3f;

    /// <summary>
    ///   This is used just as the default value for health and max
    ///   health of a microbe. The default membrane actually
    ///   determines the default health.
    /// </summary>
    public const float DEFAULT_HEALTH = 100.0f;

    /// <summary>
    ///   Amount of health per second regenerated
    /// </summary>
    public const float REGENERATION_RATE = 1.0f;

    /// <summary>
    ///   How often in seconds ATP damage is checked and applied if cell has no ATP
    /// </summary>
    public const float ATP_DAMAGE_CHECK_INTERVAL = 0.9f;

    /// <summary>
    ///   Determines how big of a fraction of damage (of total health)
    ///   is dealt to a microbe at a time when it is out of ATP.
    /// </summary>
    public const float NO_ATP_DAMAGE_FRACTION = 0.04f;

    /// <summary>
    ///   Organelles won't take compounds if there is less available than this amount
    /// </summary>
    public const float ORGANELLE_GROW_STORAGE_MUST_HAVE_AT_LEAST = 0.0f;

    /// <summary>
    ///   Cost of moving the rigidity slider by one step in the microbe editor
    /// </summary>
    public const int MEMBRANE_RIGIDITY_COST_PER_STEP = 2;

    /// <summary>
    ///   Number used to convert between the value from the rigidity slider and the actual value
    /// </summary>
    public const float MEMBRANE_RIGIDITY_SLIDER_TO_VALUE_RATIO = 10;

    /// <summary>
    ///   How much fully rigid membrane adds hitpoints
    /// </summary>
    public const float MEMBRANE_RIGIDITY_HITPOINTS_MODIFIER = 30;

    /// <summary>
    ///   How much fully rigid membrane reduces movement factor of a cell
    /// </summary>
    public const float MEMBRANE_RIGIDITY_MOBILITY_MODIFIER = 0.1f;

    /// <summary>
    ///   How much ATP does engulf mode cost per second
    /// </summary>
    public const float ENGULFING_ATP_COST_PER_SECOND = 1.5f;

    /// <summary>
    ///   The speed reduction when a cell is in engulfing mode.
    /// </summary>
    public const float ENGULFING_MOVEMENT_DIVISION = 2.0f;

    /// <summary>
    ///   The speed reduction when a cell is being engulfed.
    /// </summary>
    public const float ENGULFED_MOVEMENT_DIVISION = 10.0f;

    /// <summary>
    ///   The minimum size ratio between a cell and a possible engulfing victim.
    /// </summary>
    public const float ENGULF_SIZE_RATIO_REQ = 1.5f;

    /// <summary>
    ///   The amount of hp per second of damage when being engulfed
    /// </summary>
    public const float ENGULF_DAMAGE = 45.0f;

    /// <summary>
    ///   How much ATP does binding mode cost per second
    /// </summary>
    public const float BINDING_ATP_COST_PER_SECOND = 2.0f;

    /// <summary>
    ///   Damage a single pilus stab does
    /// </summary>
    public const float PILUS_BASE_DAMAGE = 3.0f;

    /// <summary>
    ///   Osmoregulation ATP cost per second per hex
    /// </summary>
    public const float ATP_COST_FOR_OSMOREGULATION = 1.0f;

    /// <summary>
    ///   The default contact store count for objects using contact reporting
    /// </summary>
    public const int DEFAULT_STORE_CONTACTS_COUNT = 4;

    // Darwinian Evo Values
    public const int CREATURE_DEATH_POPULATION_LOSS = -60;
    public const int CREATURE_KILL_POPULATION_GAIN = 50;
    public const int CREATURE_SCAVENGE_POPULATION_GAIN = 10;
    public const int CREATURE_REPRODUCE_POPULATION_GAIN = 50;
    public const int CREATURE_ESCAPE_POPULATION_GAIN = 50;

    public const int PLAYER_DEATH_POPULATION_LOSS_CONSTANT = -20;
    public const float PLAYER_DEATH_POPULATION_LOSS_COEFFICIENT = 1 / 1.5f;
    public const int PLAYER_REPRODUCTION_POPULATION_GAIN_CONSTANT = 50;
    public const float PLAYER_REPRODUCTION_POPULATION_GAIN_COEFFICIENT = 1.2f;

    /// <summary>
    ///   How often a microbe can get the engulf escape population bonus
    /// </summary>
    public const float CREATURE_ESCAPE_INTERVAL = 5;

    public const int BASE_MUTATION_POINTS = 100;

    public const int ORGANELLE_REMOVE_COST = 10;
    public const int ORGANELLE_MOVE_COST = 5;

    // Corpse info
    public const float CORPSE_COMPOUND_COMPENSATION = 8.0f;
    public const int CORPSE_CHUNK_DIVISOR = 3;
    public const float CORPSE_CHUNK_AMOUNT_DIVISOR = 3.0f;
    public const float CHUNK_ENGULF_COMPOUND_DIVISOR = 30.0f;

    /// <summary>
    ///   The drag force is calculated by taking the current velocity
    ///   and multiplying it by this. This must be negative!
    /// </summary>
    public const float CELL_DRAG_MULTIPLIER = -0.12f;

    public const float CELL_SIZE_DRAG_MULTIPLIER = -0.003f;

    /// <summary>
    ///   If drag is below this it isn't applied to let the cells come to a halt properly
    /// </summary>
    public const float CELL_REQUIRED_DRAG_BEFORE_APPLY = 0.0033f;

    /// <summary>
    ///   This should be the max needed hexes (nucleus {10} * 6-way symmetry)
    /// </summary>
    public const int MAX_HOVER_HEXES = 60;

    public const int MAX_SYMMETRY = 6;

    // Cell Colors
    public const float MIN_COLOR = 0.0f;
    public const float MAX_COLOR = 0.9f;

    public const float MIN_COLOR_MUTATION = -0.2f;
    public const float MAX_COLOR_MUTATION = 0.2f;

    public const float MIN_OPACITY = 0.5f;
    public const float MAX_OPACITY = 1.8f;

    public const float MIN_OPACITY_CHITIN = 0.4f;
    public const float MAX_OPACITY_CHITIN = 1.2f;

    // Min Opacity Mutation
    public const float MIN_OPACITY_MUTATION = -0.01f;
    public const float MAX_OPACITY_MUTATION = 0.01f;

    // Mutation Variables
    public const float MUTATION_BACTERIA_TO_EUKARYOTE = 0.01f;
    public const float MUTATION_CREATION_RATE = 0.15f;
    public const float MUTATION_DELETION_RATE = 0.03f;
    public const float MUTATION_REPLACEMENT_RATE = 0.1f;

    // Max fear and aggression and activity
    public const float MAX_SPECIES_AGGRESSION = 400.0f;
    public const float MAX_SPECIES_FEAR = 400.0f;
    public const float MAX_SPECIES_ACTIVITY = 400.0f;
    public const float MAX_SPECIES_FOCUS = 400.0f;
    public const float MAX_SPECIES_OPPORTUNISM = 400.0f;

    // Bacterial Colony configuration
    public const int MIN_BACTERIAL_COLONY_SIZE = 2;
    public const int MAX_BACTERIAL_COLONY_SIZE = 6;
    public const int MIN_BACTERIAL_LINE_SIZE = 3;
    public const int MAX_BACTERIAL_LINE_SIZE = 7;

    // What is divided during fear and aggression calculations in the AI
    public const float AGGRESSION_DIVISOR = 25.0f;
    public const float FEAR_DIVISOR = 25.0f;
    public const float ACTIVITY_DIVISOR = 100.0f;
    public const float FOCUS_DIVISOR = 100.0f;
    public const float OPPORTUNISM_DIVISOR = 100.0f;

    // Cooldown for AI for toggling engulfing
    public const float AI_ENGULF_INTERVAL = 300;

    // if you are gaining less then this amount of compound per turn you are much more likely to turn randomly
    public const float AI_COMPOUND_BIAS = -10.0f;

    public const float AI_BASE_MOVEMENT = 1.0f;
    public const float AI_FOCUSED_MOVEMENT = 1.0f;

    // Personality Mutation
    public const float MAX_SPECIES_PERSONALITY_MUTATION = 20.0f;
    public const float MIN_SPECIES_PERSONALITY_MUTATION = -20.0f;

    // Genus splitting and name mutation
    public const int MUTATION_WORD_EDIT = 10;
    public const int DIFFERENCES_FOR_GENUS_SPLIT = 1;

    /// <summary>
    ///   How many steps forward of the population simulation to do when auto-evo looks at the results of mutations
    ///   etc. for which is the most beneficial
    /// </summary>
    public const int AUTO_EVO_VARIANT_SIMULATION_STEPS = 10;

    /// <summary>
    ///   Populations of species that are under this will be killed off by auto-evo
    /// </summary>
    public const int AUTO_EVO_MINIMUM_VIABLE_POPULATION = 20;

    public const int AUTO_EVO_MINIMUM_MOVE_POPULATION = 250;
    public const float AUTO_EVO_MINIMUM_MOVE_POPULATION_FRACTION = 0.1f;
    public const float AUTO_EVO_MAXIMUM_MOVE_POPULATION_FRACTION = 0.8f;

    // Auto evo population algorithm tweak variables
    public const float AUTO_EVO_ATP_USE_SCORE_DIVISOR = 300;
    public const float AUTO_EVO_GLUCOSE_USE_SCORE_DIVISOR = 1;
    public const float AUTO_EVO_PILUS_PREDATION_SCORE = 1;
    public const float AUTO_EVO_TOXIN_PREDATION_SCORE = 1;
    public const float AUTO_EVO_PREDATION_ENERGY_MULTIPLIER = 0.5f;
    public const float AUTO_EVO_SUNLIGHT_ENERGY_AMOUNT = 6000;
    public const float AUTO_EVO_COMPOUND_ENERGY_AMOUNT = 600;

    public const float GLUCOSE_REDUCTION_RATE = 0.8f;
    public const float GLUCOSE_MIN = 0.0f;

    public const float TIME_BEFORE_TUTORIAL_CAN_PAUSE = 0.01f;

    public const float MICROBE_MOVEMENT_EXPLAIN_TUTORIAL_DELAY = 15.0f;
    public const float MICROBE_MOVEMENT_TUTORIAL_REQUIRE_DIRECTION_PRESS_TIME = 2.2f;
    public const float TUTORIAL_COMPOUND_POSITION_UPDATE_INTERVAL = 0.2f;
    public const float GLUCOSE_TUTORIAL_TRIGGER_ENABLE_FREE_STORAGE_SPACE = 0.14f;
    public const float GLUCOSE_TUTORIAL_COLLECT_BEFORE_COMPLETE = 0.21f;
    public const float MICROBE_REPRODUCTION_TUTORIAL_DELAY = 180;
    public const float HIDE_MICROBE_STAYING_ALIVE_TUTORIAL_AFTER = 60;

    /// <summary>
    ///   Used to limit how often the hover indicator panel are
    ///   updated. Default value is every 0.1 seconds.
    /// </summary>
    public const float HOVER_PANEL_UPDATE_INTERVAL = 0.1f;

    public const float TOOLTIP_OFFSET = 20;
    public const float TOOLTIP_DEFAULT_DELAY = 1.0f;
    public const float TOOLTIP_FADE_SPEED = 0.02f;

    public const float EDITOR_ARROW_OFFSET = 3.5f;
    public const float EDITOR_ARROW_INTERPOLATE_SPEED = 0.5f;

    public const float DEFAULT_PROCESS_SPINNER_SPEED = 365.0f;
    public const float DEFAULT_PROCESS_STATISTICS_AVERAGE_INTERVAL = 0.4f;

    /// <summary>
    ///   Main menu cancel priority. Main menu handles the cancel action for sub menus that don't have special needs
    ///   regarding exiting them <see cref="PAUSE_MENU_CANCEL_PRIORITY"/>
    /// </summary>
    public const int MAIN_MENU_CANCEL_PRIORITY = -3;

    /// <summary>
    ///   Pause menu has lower cancel priority to avoid handling canceling being in the menu if a an open sub menu
    ///   has special actions it needs to do
    /// </summary>
    public const int PAUSE_MENU_CANCEL_PRIORITY = -2;

    public const int SUBMENU_CANCEL_PRIORITY = -1;

    /// <summary>
    ///   Maximum amount of snapshots to store in patch history.
    /// </summary>
    public const int PATCH_HISTORY_RANGE = 10;

    /// <summary>
    ///   When checking if the mouse is hovering over a microbe, this increments
    ///   the testing area as an addition to microbe radius, so it's easier to hover
    ///   over smaller microbes.
    /// </summary>
    public const float MICROBE_HOVER_DETECTION_EXTRA_RADIUS = 2.0f;

    /// <summary>
    ///   All Nodes tagged with this are handled by the spawn system for despawning
    /// </summary>
    public const string SPAWNED_GROUP = "spawned";

    /// <summary>
    ///   All Nodes tagged with this are handled by the timed life system for despawning
    /// </summary>
    public const string TIMED_GROUP = "timed";

    /// <summary>
    ///   All RigidBody nodes tagged with this are affected by currents by the fluid system
    /// </summary>
    public const string FLUID_EFFECT_GROUP = "fluid_effect";

    /// <summary>
    ///   All Nodes tagged with this are handled by the process system. Can't be just "process" as that conflicts with
    ///   godot idle_process and process, at least I think it does.
    /// </summary>
    public const string PROCESS_GROUP = "run_processes";

    /// <summary>
    ///   All Nodes tagged with this are handled by the ai system
    /// </summary>
    public const string AI_GROUP = "ai";

    /// <summary>
    ///   All Nodes tagged with this are considered Microbes that the AI can react to
    /// </summary>
    public const string AI_TAG_MICROBE = "microbe";

    /// <summary>
    ///   All Nodes tagged with this are considered FloatingChunks that the AI can react to
    /// </summary>
    public const string AI_TAG_CHUNK = "chunk";

    public const string DELETION_HOLD_LOAD = "load";
    public const string DELETION_HOLD_MICROBE_EDITOR = "microbe_editor";

    public const string CONFIGURATION_FILE = "user://thrive_settings.json";

    public const string SAVE_FOLDER = "user://saves";

    public const string SCREENSHOT_FOLDER = "user://screenshots";

    public const string LOGS_FOLDER_NAME = "logs";
    public const string LOGS_FOLDER = "user://" + LOGS_FOLDER_NAME;

    /// <summary>
    ///   This is just here to make it easier to debug saves
    /// </summary>
    public const Formatting SAVE_FORMATTING = Formatting.None;

    /// <summary>
    ///   If true diagnostic information about JSON serialization is printed
    /// </summary>
    public const bool DEBUG_JSON_SERIALIZE = false;

    /// <summary>
    ///   If set to false, saving related errors are re-thrown to make debugging easier
    /// </summary>
    public const bool CATCH_SAVE_ERRORS = true;

    public const string SAVE_EXTENSION = "thrivesave";
    public const string SAVE_EXTENSION_WITH_DOT = "." + SAVE_EXTENSION;

    public const int SAVE_LIST_SCREENSHOT_HEIGHT = 720;

    public const int KIBIBYTE = 1024;
    public const int MEBIBYTE = 1024 * KIBIBYTE;

    // Following is a hacky way to ensure some conditions apply on the constants defined here.
    // When the constants don't follow a set of conditions a warning is raised, which CI treats as an error.
    // Or maybe it raises an actual error. Anyway this seems good enough for now to do some stuff

#pragma warning disable CA1823 // unused fields

    // ReSharper disable UnreachableCode
    private const uint MinimumMovePopIsHigherThanMinimumViable =
        (AUTO_EVO_MINIMUM_MOVE_POPULATION * AUTO_EVO_MINIMUM_MOVE_POPULATION_FRACTION >=
            AUTO_EVO_MINIMUM_VIABLE_POPULATION) ?
            0 :
            -42;

    // ReSharper restore UnreachableCode
#pragma warning restore CA1823

    /// <summary>
    ///   This needs to be a separate field to make this only be calculated once needed the first time
    /// </summary>
    private static readonly string GameVersion = FetchVersion();

    /// <summary>
    ///   Game version
    /// </summary>
    public static string Version => GameVersion;

    private static string FetchVersion()
    {
        try
        {
            var assembly = Assembly.GetExecutingAssembly();
            var version = assembly.GetName().Version;
            var versionSuffix =
                (AssemblyInformationalVersionAttribute[])assembly.GetCustomAttributes(
                    typeof(AssemblyInformationalVersionAttribute), false);
            return $"{version}" + versionSuffix[0].InformationalVersion;
        }
        catch (Exception error)
        {
            GD.Print("Error getting version: ", error);
            return "error (" + error.GetType().Name + ")";
        }
    }
}<|MERGE_RESOLUTION|>--- conflicted
+++ resolved
@@ -46,10 +46,9 @@
     // Should be the same as its counterpart in shaders/CompoundCloudPlane.shader
     public const float CLOUD_MAX_INTENSITY_SHOWN = 1000;
 
-<<<<<<< HEAD
     // Should be the same as its counterpart in shaders/CompoundCloudPlane.shader
-    public const float CLOUD_NOISE_UV_OFFSET_MULTIPLIER = 2.5f;
-=======
+    //public const float CLOUD_NOISE_UV_OFFSET_MULTIPLIER = 2.5f; MERGE
+
     // Length of wanderer microbe spawn cycle in seconds.
     public const float WANDERER_SPAWN_RATE = 60.0f;
 
@@ -72,7 +71,6 @@
 
     public const int MAX_SPAWNS_PER_FRAME = 2;
     public const int MAX_DESPAWNS_PER_FRAME = 2;
->>>>>>> c966f426
 
     public const int MEMBRANE_RESOLUTION = 10;
 
